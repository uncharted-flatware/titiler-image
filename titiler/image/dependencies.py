"""titiler-image dependencies."""

import json
from dataclasses import dataclass
from enum import Enum
from typing import List, Optional

<<<<<<< HEAD
import httpx
from cachetools import TTLCache, cached
from rasterio.control import GroundControlPoint
=======
from fastapi import Query
>>>>>>> 9aca61d6
from rasterio.enums import Resampling

from titiler.core.dependencies import DefaultDependency

<<<<<<< HEAD
from fastapi import HTTPException, Query

=======
>>>>>>> 9aca61d6
ResamplingName = Enum(  # type: ignore
    "ResamplingName", [(r.name, r.name) for r in Resampling]
)


@dataclass
class DatasetParams(DefaultDependency):
    """Dataset Optional parameters."""

    unscale: Optional[bool] = Query(
        False,
        title="Apply internal Scale/Offset",
        description="Apply internal Scale/Offset",
    )
    resampling_method: ResamplingName = Query(
        ResamplingName.nearest,  # type: ignore
        alias="resampling",
        description="Resampling method.",
    )

    def __post_init__(self):
        """Post Init."""
        self.resampling_method = self.resampling_method.value  # type: ignore


@cached(TTLCache(maxsize=512, ttl=3600))
def get_gcps(gcps_file: str) -> List[GroundControlPoint]:
    """Fetch and parse GCPS file."""
    if gcps_file.startswith("http"):
        body = httpx.get(gcps_file).json()
    else:
        with open(gcps_file, "r") as f:
            body = json.load(f)

    return [
        # GroundControlPoint(row, col, x, y, z)
        GroundControlPoint(
            f["properties"]["y"],
            f["properties"]["x"],
            *f["geometry"]["coordinates"],
            id=f.get("id")
        )
        for f in body["features"]
    ]


@dataclass
class GCPSParams(DefaultDependency):
    """GCPS parameters."""

    gcps: List[GroundControlPoint] = None

    def __init__(
        self,
        gcps: Optional[List[str]] = Query(
            None,
            title="Ground Control Points",
            description="Ground Control Points",
        ),
        gcps_file: Optional[str] = Query(
            None,
            title="Ground Control Points Filepath",
        ),
    ):
        """Initialize GCPSParams

        Note: We only want `gcps` to be forwarded to the reader so we use a custom `__init__` method used by FastAPI to parse the QueryParams.
        """
        if gcps:
            self.gcps: List[GroundControlPoint] = [  # type: ignore
                GroundControlPoint(*list(map(float, gcps.split(",")))) for gcps in gcps
            ]
        elif gcps_file:
            self.gcps = get_gcps(gcps_file)

        if self.gcps and len(self.gcps) < 3:
            raise HTTPException(
                status_code=400, detail="Need at least 3 gcps to wrap an image."
            )<|MERGE_RESOLUTION|>--- conflicted
+++ resolved
@@ -5,22 +5,14 @@
 from enum import Enum
 from typing import List, Optional
 
-<<<<<<< HEAD
 import httpx
 from cachetools import TTLCache, cached
+from fastapi import HTTPException, Query
 from rasterio.control import GroundControlPoint
-=======
-from fastapi import Query
->>>>>>> 9aca61d6
 from rasterio.enums import Resampling
 
 from titiler.core.dependencies import DefaultDependency
 
-<<<<<<< HEAD
-from fastapi import HTTPException, Query
-
-=======
->>>>>>> 9aca61d6
 ResamplingName = Enum(  # type: ignore
     "ResamplingName", [(r.name, r.name) for r in Resampling]
 )
@@ -71,7 +63,7 @@
 class GCPSParams(DefaultDependency):
     """GCPS parameters."""
 
-    gcps: List[GroundControlPoint] = None
+    gcps: Optional[List[GroundControlPoint]] = None
 
     def __init__(
         self,
